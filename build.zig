const std = @import("std");

pub fn build(b: *std.Build) void {
    const target = b.standardTargetOptions(.{});
    const optimize = b.standardOptimizeOption(.{});

    const lib_mod = b.addModule("gmlib", .{
        .root_source_file = b.path("src/root.zig"),
        .target = target,
        .optimize = optimize,
    });

    const main_src =
        if (target.result.cpu.arch == .wasm32 and target.result.os.tag == .freestanding)
            b.path("src/wasm.zig") else b.path("src/main.zig");


    const exe_mod = b.createModule(.{
        .root_source_file = main_src,
        .target = target,
        .optimize = optimize,
    });
    exe_mod.addImport("gmlib", lib_mod);

    const exe = b.addExecutable(.{
        .name = "gm",
        .root_module = exe_mod,
    });
    b.installArtifact(exe);

    if (target.result.cpu.arch == .wasm32) {
        // 此项默认为false，如果你需要在js环境中调用导出的方法，需要设置为true
        exe.rdynamic = true;

        // 关键配置：禁用标准库的 POSIX 功能
        exe.is_linking_libc = false;
        exe.root_module.single_threaded = true;
    }

    const run_cmd = b.addRunArtifact(exe);
    run_cmd.step.dependOn(b.getInstallStep());
    if (b.args) |args| {
        run_cmd.addArgs(args);
    }

    const run_step = b.step("run", "Run the app");
    run_step.dependOn(&run_cmd.step);

    // Create test modules for comprehensive testing
    const lib_unit_tests = b.addTest(.{
        .root_module = lib_mod,
    });
    lib_unit_tests.root_module.addImport("gmlib", lib_mod);

    const run_lib_unit_tests = b.addRunArtifact(lib_unit_tests);

    const exe_unit_tests = b.addTest(.{
        .root_module = exe_mod,
    });
    exe_unit_tests.root_module.addImport("gmlib", lib_mod);

    // Additional comprehensive test suite
    const tests = b.addTest(.{
         .root_source_file = b.path("src/test.zig"),
         .target = target,
         .optimize = optimize,
<<<<<<< HEAD
     });
     
     const run_tests = b.addRunArtifact(tests);
     const run_exe_unit_tests = b.addRunArtifact(exe_unit_tests);
=======
    });
    tests.addIncludePath(.{ .cwd_relative = "src" }); // 添加包含路径
    const test_step = b.step("test", "Run tests");
    test_step.dependOn(&tests.step);

    const run_exe_unit_tests = b.addRunArtifact(exe_unit_tests);
>>>>>>> ea6d423d

     // Test step with all test configurations
     const test_step = b.step("test", "Run tests");
     test_step.dependOn(&run_tests.step);
     test_step.dependOn(&run_lib_unit_tests.step);
     test_step.dependOn(&run_exe_unit_tests.step);
}<|MERGE_RESOLUTION|>--- conflicted
+++ resolved
@@ -64,19 +64,12 @@
          .root_source_file = b.path("src/test.zig"),
          .target = target,
          .optimize = optimize,
-<<<<<<< HEAD
-     });
-     
-     const run_tests = b.addRunArtifact(tests);
-     const run_exe_unit_tests = b.addRunArtifact(exe_unit_tests);
-=======
     });
     tests.addIncludePath(.{ .cwd_relative = "src" }); // 添加包含路径
-    const test_step = b.step("test", "Run tests");
-    test_step.dependOn(&tests.step);
+     
+    const run_tests = b.addRunArtifact(tests);
+    const run_exe_unit_tests = b.addRunArtifact(exe_unit_tests);
 
-    const run_exe_unit_tests = b.addRunArtifact(exe_unit_tests);
->>>>>>> ea6d423d
 
      // Test step with all test configurations
      const test_step = b.step("test", "Run tests");
